--- conflicted
+++ resolved
@@ -335,11 +335,7 @@
             ohd[l][curr_shell[2]] = 1
             nume += curr_shell[2]
             shell_num += 1
-<<<<<<< HEAD
-        my_ohv = np.zeros(self.size, int)
-=======
         my_ohv = np.zeros(self.size, np.int32)
->>>>>>> e8c54ee0
         k = 0
         for j in range(4):
             for i in range(2 * (2 * j + 1)):
