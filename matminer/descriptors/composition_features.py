--- conflicted
+++ resolved
@@ -255,8 +255,7 @@
     def generate_labels(self):
         labels = ["compound possible", "Max Ionic Char", "Avg Ionic Char"]
         return labels
-
-<<<<<<< HEAD
+      
 class ElementFractionAttribute(CompositionFeaturizer):
     """
     Class to calculate the atomic fraction of each element in a composition.
@@ -282,9 +281,7 @@
             labels.append(Element.from_Z(i).symbol)
         return labels
 
-=======
 #Old functions below
->>>>>>> d6921ea8
 def get_pymatgen_descriptor(comp, prop):
     """
     Get descriptor data for elements in a compound from pymatgen.
