--- conflicted
+++ resolved
@@ -1,12 +1,9 @@
 import collections
 import json
-<<<<<<< HEAD
 import itertools
 
 import numpy as np
 
-import line_profiler
-=======
 import os
 import re
 from functools import reduce
@@ -14,7 +11,6 @@
 from pymatgen import Element, Composition, MPRester
 from pymatgen.core.units import Unit
 from pymatgen.core.periodic_table import get_el_sp
->>>>>>> 29c289ba
 
 __author__ = 'Saurabh Bajaj <sbajaj@lbl.gov>'
 
@@ -100,7 +96,6 @@
 
             # units are None for these pymatgen descriptors
             # todo: there seem to be a lot more unitless descriptors which are not listed here... -Alex D
-<<<<<<< HEAD
             if prop in ['X', 'Z', 'ionic_radii', 'group', 'row', 'number', 'mendeleev_no','oxidation_states','common_oxidation_states']:
                 units = None
             else:
@@ -110,10 +105,6 @@
             eldata_tup_lst.append(
                 eldata_tup(element=el, propname=prop, propvalue=float(getattr(Element(el), prop)), propunit=units,
                            amt=el_amt_dict[el]))
-=======
-            if property_name not in ['X', 'Z', 'group', 'row', 'number', 'mendeleev_no', 'ionic_radii']:
-                property_units = p.unit
->>>>>>> 29c289ba
 
         # Make a named tuple out of all the available information
         eldata_tup_lst.append(eldata_tup(element=el_sym, propname=property_name, propvalue=property_value,
@@ -178,14 +169,8 @@
                 propvalue = float(lines[atomic_no - 1])
 
             magpiedata_tup_lst.append(magpiedata_tup(element=el, propname=descriptor_name,
-<<<<<<< HEAD
                                                     propvalue=propvalue, propunit=unit,
                                                     amt=el_amt[el]))
-=======
-                                                     propvalue=float(lines[atomic_no - 1]),
-                                                     propunit=unit,
-                                                     amt=el_amt[el]))
->>>>>>> 29c289ba
 
             # Add descriptor values, one for each atom in the compound
             for i in range(int(el_amt[el])):
@@ -193,7 +178,6 @@
 
     return magpiedata
 
-@profile
 def get_magpie_dict(comp, descriptor_name):
     """
     Gets magpie data for an element. 
@@ -324,7 +308,6 @@
         return (total / len(data_lst)) ** (1 / float(power))
 
 ###Stoichiometric attributes from Ward npj paper
-@profile
 def get_stoich_attributes(comp, p):
     """
     Get stoichiometric attributes
@@ -355,7 +338,6 @@
     return p_norm
 
 ###Elemental properties from Ward npj paper
-@profile
 def get_elem_property_attributes(comp):
     """
     Get elemental property attributes
@@ -402,7 +384,6 @@
 
     return all_attributes
 
-@profile
 def get_valence_orbital_attributes(comp):
     """Weighted fraction of valence electrons in each orbital
 
@@ -426,7 +407,6 @@
 
     return Fs, Fp, Fd, Ff
 
-@profile
 def get_ionic_attributes(comp):
     """
     Ionic character attributes
